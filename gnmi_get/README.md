# gNMI Get

A simple shell binary that performs a GET against a gNMI Target.

## Install

```
go get github.com/google/gnxi/gnmi_get
go install github.com/google/gnxi/gnmi_get
```

## Run

```
gnmi_get \
<<<<<<< HEAD
  -target_addr localhost:10161 \
  -key client.key \
  -cert client.crt \
  -ca ca.crt \
  -target_name www.example.com \
  -alsologtostderr \
  -xpath "/system/openflow/controllers/controller[name=main]/connections/connection[aux-id=0]/state/address"
=======
  -xpath "/system/openflow/agent/config/datapath-id" \
  -xpath "/system/openflow/controllers/controller[name=main]/connections/connection[aux-id=0]/state/address" \
  -target_addr localhost:10161 \
  -target_name hostname.com \
  -key client.key \
  -cert client.crt \
  -ca ca.crt \
  -username foo
  -password bar
  -alsologtostderr
>>>>>>> 4432c7d6
```<|MERGE_RESOLUTION|>--- conflicted
+++ resolved
@@ -13,15 +13,6 @@
 
 ```
 gnmi_get \
-<<<<<<< HEAD
-  -target_addr localhost:10161 \
-  -key client.key \
-  -cert client.crt \
-  -ca ca.crt \
-  -target_name www.example.com \
-  -alsologtostderr \
-  -xpath "/system/openflow/controllers/controller[name=main]/connections/connection[aux-id=0]/state/address"
-=======
   -xpath "/system/openflow/agent/config/datapath-id" \
   -xpath "/system/openflow/controllers/controller[name=main]/connections/connection[aux-id=0]/state/address" \
   -target_addr localhost:10161 \
@@ -32,5 +23,4 @@
   -username foo
   -password bar
   -alsologtostderr
->>>>>>> 4432c7d6
 ```