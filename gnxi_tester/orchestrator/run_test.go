--- conflicted
+++ resolved
@@ -132,12 +132,8 @@
 			viper.Set("targets.devices", map[string]interface{}{"test": "test"})
 			viper.Set("targets.last_target", "test")
 			viper.Set("tests", test.tests)
-<<<<<<< HEAD
 			viper.Set("order", test.order)
-			runContainer = test.runContainer
-=======
 			RunContainer = test.runContainer
->>>>>>> 0a6cbc58
 			succ, err := RunTests(test.testNames, test.prompt)
 			if diff := cmp.Diff(succ, test.wantSucc); diff != "" {
 				t.Errorf("(-want +got): %s", diff)
