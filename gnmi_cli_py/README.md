--- conflicted
+++ resolved
@@ -34,11 +34,7 @@
 ```
 gNMI GetRequest for an Access Point target, who's hostname is "ap-1", with an xpath of the config container of Radio with ID 0. This Target is using a valid signed certificate from a public CA; therefore no need for -o or -g options:
 ```
-<<<<<<< HEAD
-python py_gnmicli.py -m get -t example.net -x /access-points/access-point[hostname=ap-1]/radios/radio[id=0]/config -user admin -pass admin -p 8080 -o openconfig.example.com
-=======
 python py_gnmicli.py -m get -t example.net -x /access-points/access-point[hostname=ap-1]/radios/radio[id=0]/config -user admin -pass admin -p 8080
->>>>>>> 57dccdc6
 ```
 gNMI SetRequest Replace for an Access Point target, who's hostname is "ap-1", with an xpath of the channel config leaf of Radio with ID 0 (This would assign channel 165 to this Radio). This Target is using a certificate which was signed by an internal CA; therefore we are providing the -rcert option, which provides the internal CA cert to the client for use in building the secure gRPC channel. This internal CA cert was obtained off-line:
 ```
